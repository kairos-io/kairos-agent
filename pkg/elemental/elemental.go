--- conflicted
+++ resolved
@@ -47,20 +47,8 @@
 }
 
 // FormatPartition will format an already existing partition
-<<<<<<< HEAD
-func (e *Elemental) FormatPartition(part *types.Partition, opts ...string) error {
-	var name string
-	// Nice display name for logs
-	if part.Name == "" {
-		name = part.FilesystemLabel
-	} else {
-		name = part.Name
-	}
-	e.config.Logger.Infof("Formatting '%s' partition", name)
-=======
 func (e *Elemental) FormatPartition(part *v1.Partition, opts ...string) error {
 	e.config.Logger.Infof("Formatting '%s' partition", part.FilesystemLabel)
->>>>>>> 83afd40d
 	return partitioner.FormatDevice(e.config.Runner, part.Path, part.FS, part.FilesystemLabel, opts...)
 }
 
