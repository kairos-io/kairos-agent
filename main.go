--- conflicted
+++ resolved
@@ -11,12 +11,9 @@
 	v1 "github.com/kairos-io/kairos/v2/pkg/types/v1"
 	"github.com/kairos-io/kairos/v2/pkg/utils"
 	"github.com/sirupsen/logrus"
-<<<<<<< HEAD
-=======
 	"path/filepath"
 	"regexp"
 	"runtime"
->>>>>>> 1e1638f2
 
 	"os"
 	"strings"
