--- conflicted
+++ resolved
@@ -113,13 +113,7 @@
 			},
 		},
 		Before: func(c *cli.Context) error {
-<<<<<<< HEAD
-			source := c.String("source")
-			err := validateSourceFlag(source)
-			if err != nil {
-=======
 			if err := validateSource(c.String("source")); err != nil {
->>>>>>> 300cc929
 				return err
 			}
 
@@ -818,21 +812,6 @@
 	return nil
 }
 
-<<<<<<< HEAD
-// validateSourceFlag validates the source flag against the supported prefixes
-func validateSourceFlag(source string) error {
-	if source != "" {
-		r, err := regexp.Compile(`^oci:|dir:|file:`)
-		if err != nil {
-			return nil
-		}
-		if !r.MatchString(source) {
-			return fmt.Errorf("source %s does not match any of oci:, dir: or file: ", source)
-		}
-		return nil
-	}
-	return fmt.Errorf("no source given")
-=======
 func validateSource(source string) error {
 	if source == "" {
 		return nil
@@ -847,5 +826,4 @@
 	}
 
 	return nil
->>>>>>> 300cc929
 }